--- conflicted
+++ resolved
@@ -405,8 +405,6 @@
 
     make alpine-image
 
-<<<<<<< HEAD
-=======
 ## Linux binaries
 
 Retrieve Oracle RPMs (version x.y):
@@ -516,7 +514,6 @@
 
 ```
 
->>>>>>> d0fbef97
 # FAQ/Troubleshooting
 
 ## Unable to convert current value to float (metric=par,metri...in.go:285
