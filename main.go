package main

import (
	"context"
<<<<<<< HEAD
	"crypto/sha256"
	"database/sql"
	"errors"
	"hash"
	"io"
=======
>>>>>>> d0fbef97
	"net/http"
	"os"

<<<<<<< HEAD
	"github.com/prometheus/exporter-toolkit/web"
	webflag "github.com/prometheus/exporter-toolkit/web/kingpinflag"

	"github.com/BurntSushi/toml"
	"github.com/go-kit/kit/log"
	"github.com/go-kit/log/level"
	_ "github.com/sijms/go-ora/v2"

	"fmt"

=======
	"github.com/go-kit/log/level"
	_ "github.com/mattn/go-oci8"
>>>>>>> d0fbef97
	"github.com/prometheus/client_golang/prometheus"
	"github.com/prometheus/client_golang/prometheus/promhttp"
	"github.com/prometheus/common/version"
	"github.com/prometheus/exporter-toolkit/web"
	webflag "github.com/prometheus/exporter-toolkit/web/kingpinflag"

	"github.com/alecthomas/kingpin/v2"
	"github.com/prometheus/common/promlog"
	"github.com/prometheus/common/promlog/flag"

	// Required for debugging
	// _ "net/http/pprof"

	"github.com/iamseth/oracledb_exporter/collector"
)

var (
	// Version will be set at build time.
	Version            = "0.0.0.dev"
	metricPath         = kingpin.Flag("web.telemetry-path", "Path under which to expose metrics. (env: TELEMETRY_PATH)").Default(getEnv("TELEMETRY_PATH", "/metrics")).String()
	defaultFileMetrics = kingpin.Flag("default.metrics", "File with default metrics in a TOML file. (env: DEFAULT_METRICS)").Default(getEnv("DEFAULT_METRICS", "default-metrics.toml")).String()
	customMetrics      = kingpin.Flag("custom.metrics", "File that may contain various custom metrics in a TOML file. (env: CUSTOM_METRICS)").Default(getEnv("CUSTOM_METRICS", "")).String()
	queryTimeout       = kingpin.Flag("query.timeout", "Query timeout (in seconds). (env: QUERY_TIMEOUT)").Default(getEnv("QUERY_TIMEOUT", "5")).Int()
	maxIdleConns       = kingpin.Flag("database.maxIdleConns", "Number of maximum idle connections in the connection pool. (env: DATABASE_MAXIDLECONNS)").Default(getEnv("DATABASE_MAXIDLECONNS", "0")).Int()
	maxOpenConns       = kingpin.Flag("database.maxOpenConns", "Number of maximum open connections in the connection pool. (env: DATABASE_MAXOPENCONNS)").Default(getEnv("DATABASE_MAXOPENCONNS", "10")).Int()
	scrapeInterval     = kingpin.Flag("scrape.interval", "Interval between each scrape. Default is to scrape on collect requests").Default("0s").Duration()
	toolkitFlags       = webflag.AddFlags(kingpin.CommandLine, ":9161")
)

<<<<<<< HEAD
// Metric name parts.
const (
	namespace = "oracledb"
	exporter  = "exporter"
)

// Metric object description
type Metric struct {
	Context          string
	Labels           []string
	MetricsDesc      map[string]string
	MetricsType      map[string]string
	MetricsBuckets   map[string]map[string]string
	FieldToAppend    string
	Request          string
	IgnoreZeroResult bool
}

// Metrics Used to load multiple metrics from file
type Metrics struct {
	Metric []Metric
}

// Metrics to scrap. Use external file (default-metrics.toml and custom if provided)
var (
	metricsToScrap    Metrics
	additionalMetrics Metrics
	hashMap           map[int][]byte
)

// Exporter collects Oracle DB metrics. It implements prometheus.Collector.
type Exporter struct {
	dsn             string
	duration, error prometheus.Gauge
	totalScrapes    prometheus.Counter
	scrapeErrors    *prometheus.CounterVec
	scrapeResults   []prometheus.Metric
	up              prometheus.Gauge
	db              *sql.DB
	logger          log.Logger
}

// getEnv returns the value of an environment variable, or returns the provided fallback value
func getEnv(key, fallback string) string {
	if value, ok := os.LookupEnv(key); ok {
		return value
	}
	return fallback
}

func maskDsn(dsn string) string {
	parts := strings.Split(dsn, "@")
	if len(parts) > 1 {
		maskedUrl := "***@" + parts[1]
		return maskedUrl
	}
	return dsn
}

func connect(dsn string, logger log.Logger) *sql.DB {
	level.Debug(logger).Log("msg", "Launching connection", "dsn", maskDsn(dsn))
	db, err := sql.Open("oracle", dsn)
	if err != nil {
		level.Error(logger).Log("msg", "Error while connecting to", "dsn", dsn)
		panic(err)
	}
	level.Debug(logger).Log("msg", "set max idle connections to", "value", *maxIdleConns)
	db.SetMaxIdleConns(*maxIdleConns)
	level.Debug(logger).Log("msg", "set max open connections to", "value", *maxOpenConns)
	db.SetMaxOpenConns(*maxOpenConns)
	level.Debug(logger).Log("msg", "Successfully connected to", "dsn", maskDsn(dsn))
	return db
}

// NewExporter returns a new Oracle DB exporter for the provided DSN.
func NewExporter(dsn string, logger log.Logger) *Exporter {
	db := connect(dsn, logger)
	return &Exporter{
		dsn: dsn,
		duration: prometheus.NewGauge(prometheus.GaugeOpts{
			Namespace: namespace,
			Subsystem: exporter,
			Name:      "last_scrape_duration_seconds",
			Help:      "Duration of the last scrape of metrics from Oracle DB.",
		}),
		totalScrapes: prometheus.NewCounter(prometheus.CounterOpts{
			Namespace: namespace,
			Subsystem: exporter,
			Name:      "scrapes_total",
			Help:      "Total number of times Oracle DB was scraped for metrics.",
		}),
		scrapeErrors: prometheus.NewCounterVec(prometheus.CounterOpts{
			Namespace: namespace,
			Subsystem: exporter,
			Name:      "scrape_errors_total",
			Help:      "Total number of times an error occurred scraping a Oracle database.",
		}, []string{"collector"}),
		error: prometheus.NewGauge(prometheus.GaugeOpts{
			Namespace: namespace,
			Subsystem: exporter,
			Name:      "last_scrape_error",
			Help:      "Whether the last scrape of metrics from Oracle DB resulted in an error (1 for error, 0 for success).",
		}),
		up: prometheus.NewGauge(prometheus.GaugeOpts{
			Namespace: namespace,
			Name:      "up",
			Help:      "Whether the Oracle database server is up.",
		}),
		db:     db,
		logger: logger,
	}
}

// Describe describes all the metrics exported by the Oracle DB exporter.
func (e *Exporter) Describe(ch chan<- *prometheus.Desc) {
	// We cannot know in advance what metrics the exporter will generate
	// So we use the poor man's describe method: Run a collect
	// and send the descriptors of all the collected metrics. The problem
	// here is that we need to connect to the Oracle DB. If it is currently
	// unavailable, the descriptors will be incomplete. Since this is a
	// stand-alone exporter and not used as a library within other code
	// implementing additional metrics, the worst that can happen is that we
	// don't detect inconsistent metrics created by this exporter
	// itself. Also, a change in the monitored Oracle instance may change the
	// exported metrics during the runtime of the exporter.

	metricCh := make(chan prometheus.Metric)
	doneCh := make(chan struct{})

	go func() {
		for m := range metricCh {
			ch <- m.Desc()
		}
		close(doneCh)
	}()

	e.Collect(metricCh)
	close(metricCh)
	<-doneCh

}

// Collect implements prometheus.Collector.
func (e *Exporter) Collect(ch chan<- prometheus.Metric) {
	if *scrapeInterval == 0 { // if we are to scrape when the request is made
		e.scrape(ch)
	} else {
		scrapeResults := e.scrapeResults // There is a risk that e.scrapeResults will be replaced while we traverse this look. This should mitigate that risk
		for idx := range scrapeResults {
			ch <- scrapeResults[idx]
		}
	}
	ch <- e.duration
	ch <- e.totalScrapes
	ch <- e.error
	e.scrapeErrors.Collect(ch)
	ch <- e.up
}

func (e *Exporter) runScheduledScrapes() {
	if *scrapeInterval == 0 {
		return // Do nothing as scrapes will be done on Collect requests
	}
	ticker := time.NewTicker(*scrapeInterval)
	defer ticker.Stop()
	for {
		metricCh := make(chan prometheus.Metric, 5)
		go func() {
			scrapeResults := []prometheus.Metric{}
			for {
				scrapeResult, more := <-metricCh
				if more {
					scrapeResults = append(scrapeResults, scrapeResult)
				} else {
					e.scrapeResults = scrapeResults
					return
				}
			}
		}()
		e.scrape(metricCh)
		close(metricCh)
		<-ticker.C
	}
}

func (e *Exporter) scrape(ch chan<- prometheus.Metric) {
	e.totalScrapes.Inc()
	var err error
	defer func(begun time.Time) {
		e.duration.Set(time.Since(begun).Seconds())
		if err == nil {
			e.error.Set(0)
		} else {
			e.error.Set(1)
		}
	}(time.Now())

	if err = e.db.Ping(); err != nil {
		if strings.Contains(err.Error(), "sql: database is closed") {
			level.Info(e.logger).Log("msg", "Reconnecting to DB")
			e.db = connect(e.dsn, e.logger)
		}
	}
	if err = e.db.Ping(); err != nil {
		level.Error(e.logger).Log("msg", "Error pinging oracle", "err", err)
		//e.db.Close()
		e.up.Set(0)
		return
	} else {
		level.Debug(e.logger).Log("msg", "Successfully pinged Oracle database", "dsn", maskDsn(e.dsn))
		e.up.Set(1)
	}

	if checkIfMetricsChanged(e.logger) {
		reloadMetrics(e.logger)
	}

	wg := sync.WaitGroup{}

	for _, metric := range metricsToScrap.Metric {
		wg.Add(1)
		metric := metric //https://golang.org/doc/faq#closures_and_goroutines

		go func() {
			defer wg.Done()

			level.Debug(e.logger).Log("msg", "About to scrape metric")
			level.Debug(e.logger).Log("metricsDesc", metric.MetricsDesc)
			level.Debug(e.logger).Log("context", metric.Context)
			level.Debug(e.logger).Log("metricsType", metric.MetricsType)
			level.Debug(e.logger).Log("metricsBuckets", metric.MetricsBuckets) // , "(Ignored unless Histogram type)"
			level.Debug(e.logger).Log("labels", metric.Labels)
			level.Debug(e.logger).Log("fieldToAppend", metric.FieldToAppend)
			level.Debug(e.logger).Log("ignoreZeroResult", metric.IgnoreZeroResult)
			level.Debug(e.logger).Log("request", metric.Request)

			if len(metric.Request) == 0 {
				level.Error(e.logger).Log("msg", "Error scraping. Did you forget to define request in your toml file?", "metricsDesc", metric.MetricsDesc)
				return
			}

			if len(metric.MetricsDesc) == 0 {
				level.Error(e.logger).Log("msg", "Error scraping for query. Did you forget to define metricsdesc in your toml file?", "request", metric.Request)
				return
			}

			for column, metricType := range metric.MetricsType {
				if metricType == "histogram" {
					_, ok := metric.MetricsBuckets[column]
					if !ok {
						level.Error(e.logger).Log("msg", "Unable to find MetricsBuckets configuration key for metric", "metric", column)
						return
					}
				}
			}

			scrapeStart := time.Now()
			if err = ScrapeMetric(e.db, ch, metric, e.logger); err != nil {
				level.Error(e.logger).Log("msg", "Error scraping for", "context", metric.Context, "metricsDesc", metric.MetricsDesc, "since", time.Since(scrapeStart), "err", err)
				e.scrapeErrors.WithLabelValues(metric.Context).Inc()
			} else {
				level.Debug(e.logger).Log("msg", "Successfully scraped metric", "context", metric.Context, "metricsDesc", metric.MetricsDesc, "since", time.Since(scrapeStart))
			}
		}()
	}
	wg.Wait()
}

func GetMetricType(metricType string, metricsType map[string]string) prometheus.ValueType {
	var strToPromType = map[string]prometheus.ValueType{
		"gauge":     prometheus.GaugeValue,
		"counter":   prometheus.CounterValue,
		"histogram": prometheus.UntypedValue,
	}

	strType, ok := metricsType[strings.ToLower(metricType)]
	if !ok {
		return prometheus.GaugeValue
	}
	valueType, ok := strToPromType[strings.ToLower(strType)]
	if !ok {
		panic(errors.New("Error while getting prometheus type " + strings.ToLower(strType)))
	}
	return valueType
}

// ScrapeMetric interface method to call ScrapeGenericValues using Metric struct values
func ScrapeMetric(db *sql.DB, ch chan<- prometheus.Metric, metricDefinition Metric, logger log.Logger) error {
	level.Debug(logger).Log("msg", "Calling function ScrapeGenericValues()")
	return ScrapeGenericValues(db, ch, metricDefinition.Context, metricDefinition.Labels,
		metricDefinition.MetricsDesc, metricDefinition.MetricsType, metricDefinition.MetricsBuckets,
		metricDefinition.FieldToAppend, metricDefinition.IgnoreZeroResult,
		metricDefinition.Request, logger)
}

// ScrapeGenericValues generic method for retrieving metrics.
func ScrapeGenericValues(db *sql.DB, ch chan<- prometheus.Metric, context string, labels []string,
	metricsDesc map[string]string, metricsType map[string]string, metricsBuckets map[string]map[string]string, fieldToAppend string, ignoreZeroResult bool, request string, logger log.Logger) error {
	metricsCount := 0
	genericParser := func(row map[string]string) error {
		// Construct labels value
		var labelsValues []string
		for _, label := range labels {
			labelsValues = append(labelsValues, row[label])
		}
		// Construct Prometheus values to sent back
		for metric, metricHelp := range metricsDesc {
			value, err := strconv.ParseFloat(strings.TrimSpace(row[metric]), 64)
			// If not a float, skip current metric
			if err != nil {
				level.Error(logger).Log("msg", "Unable to convert current value to float", "metric", metric,
					"metricHelp", metricHelp, "value", row[metric])
				continue
			}
			level.Debug(logger).Log("msg", "Query result looks like", "value", value)
			// If metric do not use a field content in metric's name
			if strings.Compare(fieldToAppend, "") == 0 {
				desc := prometheus.NewDesc(
					prometheus.BuildFQName(namespace, context, metric),
					metricHelp,
					labels, nil,
				)
				if metricsType[strings.ToLower(metric)] == "histogram" {
					count, err := strconv.ParseUint(strings.TrimSpace(row["count"]), 10, 64)
					if err != nil {
						level.Error(logger).Log("msg", "Unable to convert count value to int", "metric", metric,
							"metricHelp", metricHelp, "value", row["count"])
						continue
					}
					buckets := make(map[float64]uint64)
					for field, le := range metricsBuckets[metric] {
						lelimit, err := strconv.ParseFloat(strings.TrimSpace(le), 64)
						if err != nil {
							level.Error(logger).Log("msg", "Unable to convert bucket limit value to float", "metric", metric,
								"metricHelp", metricHelp, ",bucketlimit", le)
							continue
						}
						counter, err := strconv.ParseUint(strings.TrimSpace(row[field]), 10, 64)
						if err != nil {
							level.Error(logger).Log("msg", "Unable to convert value to int", "field", field, "metric", metric,
								"metricHelp", metricHelp, "value", row[field])
							continue
						}
						buckets[lelimit] = counter
					}
					ch <- prometheus.MustNewConstHistogram(desc, count, value, buckets, labelsValues...)
				} else {
					ch <- prometheus.MustNewConstMetric(desc, GetMetricType(metric, metricsType), value, labelsValues...)
				}
				// If no labels, use metric name
			} else {
				desc := prometheus.NewDesc(
					prometheus.BuildFQName(namespace, context, cleanName(row[fieldToAppend])),
					metricHelp,
					nil, nil,
				)
				if metricsType[strings.ToLower(metric)] == "histogram" {
					count, err := strconv.ParseUint(strings.TrimSpace(row["count"]), 10, 64)
					if err != nil {
						level.Error(logger).Log("msg", "Unable to convert count value to int", "metric", metric,
							"metricHelp", metricHelp, "value", row["count"])
						continue
					}
					buckets := make(map[float64]uint64)
					for field, le := range metricsBuckets[metric] {
						lelimit, err := strconv.ParseFloat(strings.TrimSpace(le), 64)
						if err != nil {
							level.Error(logger).Log("msg", "Unable to convert bucket limit value to float", "metric", metric,
								"metricHelp", metricHelp, ",bucketlimit", le)
							continue
						}
						counter, err := strconv.ParseUint(strings.TrimSpace(row[field]), 10, 64)
						if err != nil {
							level.Error(logger).Log("msg", "Unable to convert value to int", "field", field, "metric", metric,
								"metricHelp", metricHelp, "value", row[field])
							continue
						}
						buckets[lelimit] = counter
					}
					ch <- prometheus.MustNewConstHistogram(desc, count, value, buckets)
				} else {
					ch <- prometheus.MustNewConstMetric(desc, GetMetricType(metric, metricsType), value)
				}
			}
			metricsCount++
		}
		return nil
	}
	level.Debug(logger).Log("msg", "Calling function GeneratePrometheusMetrics()")
	err := GeneratePrometheusMetrics(db, genericParser, request, logger)
	level.Debug(logger).Log("msg", "ScrapeGenericValues()", "metricsCount", metricsCount)
	if err != nil {
		return err
	}
	if !ignoreZeroResult && metricsCount == 0 {
		return errors.New("No metrics found while parsing")
	}
	return err
}

// GeneratePrometheusMetrics inspired by https://kylewbanks.com/blog/query-result-to-map-in-golang
// Parse SQL result and call parsing function to each row
func GeneratePrometheusMetrics(db *sql.DB, parse func(row map[string]string) error, query string, logger log.Logger) error {

	// Add a timeout
	timeout, err := strconv.Atoi(*queryTimeout)
	if err != nil {
		level.Error(logger).Log("msg", "error while converting timeout option", "err", err)
		panic(err)
	}
	ctx, cancel := context.WithTimeout(context.Background(), time.Duration(timeout)*time.Second)
	defer cancel()
	rows, err := db.QueryContext(ctx, query)

	if ctx.Err() == context.DeadlineExceeded {
		return errors.New("Oracle query timed out")
	}

	if err != nil {
		return err
	}
	cols, err := rows.Columns()
	defer rows.Close()

	for rows.Next() {
		// Create a slice of interface{}'s to represent each column,
		// and a second slice to contain pointers to each item in the columns slice.
		columns := make([]interface{}, len(cols))
		columnPointers := make([]interface{}, len(cols))
		for i := range columns {
			columnPointers[i] = &columns[i]
		}

		// Scan the result into the column pointers...
		if err := rows.Scan(columnPointers...); err != nil {
			return err
		}
=======
func main() {
	promLogConfig := &promlog.Config{}
	flag.AddFlags(kingpin.CommandLine, promLogConfig)
	kingpin.HelpFlag.Short('\n')
	kingpin.Version(version.Print("oracledb_exporter"))
	kingpin.Parse()
	logger := promlog.New(promLogConfig)
	dsn := os.Getenv("DATA_SOURCE_NAME")
>>>>>>> d0fbef97

	config := &collector.Config{
		DSN:           dsn,
		MaxOpenConns:  *maxOpenConns,
		MaxIdleConns:  *maxIdleConns,
		CustomMetrics: *customMetrics,
		QueryTimeout:  *queryTimeout,
	}
	exporter, err := collector.NewExporter(logger, config)
	if err != nil {
		level.Error(logger).Log("unable to connect to DB", err)
	}

	if *scrapeInterval != 0 {
		ctx, cancel := context.WithCancel(context.Background())
		defer cancel()
		go exporter.RunScheduledScrapes(ctx, *scrapeInterval)
	}

	prometheus.MustRegister(exporter)
	prometheus.MustRegister(version.NewCollector("oracledb_exporter"))

	level.Info(logger).Log("msg", "Starting oracledb_exporter", "version", version.Info())
	level.Info(logger).Log("msg", "Build context", "build", version.BuildContext())
	level.Info(logger).Log("msg", "Collect from: ", "metricPath", *metricPath)

	opts := promhttp.HandlerOpts{
		ErrorHandling: promhttp.ContinueOnError,
	}
	http.Handle(*metricPath, promhttp.HandlerFor(prometheus.DefaultGatherer, opts))
	http.HandleFunc("/", func(w http.ResponseWriter, r *http.Request) {
		w.Write([]byte("<html><head><title>Oracle DB Exporter " + Version + "</title></head><body><h1>Oracle DB Exporter " + Version + "</h1><p><a href='" + *metricPath + "'>Metrics</a></p></body></html>"))
	})

	server := &http.Server{}
	if err := web.ListenAndServe(server, toolkitFlags, logger); err != nil {
		level.Error(logger).Log("msg", "Listening error", "reason", err)
		os.Exit(1)
	}
}

// getEnv returns the value of an environment variable, or returns the provided fallback value
func getEnv(key, fallback string) string {
	if value, ok := os.LookupEnv(key); ok {
		return value
	}
	return fallback
}<|MERGE_RESOLUTION|>--- conflicted
+++ resolved
@@ -2,37 +2,16 @@
 
 import (
 	"context"
-<<<<<<< HEAD
-	"crypto/sha256"
-	"database/sql"
-	"errors"
-	"hash"
-	"io"
-=======
->>>>>>> d0fbef97
 	"net/http"
 	"os"
 
-<<<<<<< HEAD
-	"github.com/prometheus/exporter-toolkit/web"
-	webflag "github.com/prometheus/exporter-toolkit/web/kingpinflag"
-
-	"github.com/BurntSushi/toml"
-	"github.com/go-kit/kit/log"
 	"github.com/go-kit/log/level"
-	_ "github.com/sijms/go-ora/v2"
-
-	"fmt"
-
-=======
-	"github.com/go-kit/log/level"
-	_ "github.com/mattn/go-oci8"
->>>>>>> d0fbef97
 	"github.com/prometheus/client_golang/prometheus"
 	"github.com/prometheus/client_golang/prometheus/promhttp"
 	"github.com/prometheus/common/version"
 	"github.com/prometheus/exporter-toolkit/web"
 	webflag "github.com/prometheus/exporter-toolkit/web/kingpinflag"
+	_ "github.com/sijms/go-ora/v2"
 
 	"github.com/alecthomas/kingpin/v2"
 	"github.com/prometheus/common/promlog"
@@ -57,445 +36,6 @@
 	toolkitFlags       = webflag.AddFlags(kingpin.CommandLine, ":9161")
 )
 
-<<<<<<< HEAD
-// Metric name parts.
-const (
-	namespace = "oracledb"
-	exporter  = "exporter"
-)
-
-// Metric object description
-type Metric struct {
-	Context          string
-	Labels           []string
-	MetricsDesc      map[string]string
-	MetricsType      map[string]string
-	MetricsBuckets   map[string]map[string]string
-	FieldToAppend    string
-	Request          string
-	IgnoreZeroResult bool
-}
-
-// Metrics Used to load multiple metrics from file
-type Metrics struct {
-	Metric []Metric
-}
-
-// Metrics to scrap. Use external file (default-metrics.toml and custom if provided)
-var (
-	metricsToScrap    Metrics
-	additionalMetrics Metrics
-	hashMap           map[int][]byte
-)
-
-// Exporter collects Oracle DB metrics. It implements prometheus.Collector.
-type Exporter struct {
-	dsn             string
-	duration, error prometheus.Gauge
-	totalScrapes    prometheus.Counter
-	scrapeErrors    *prometheus.CounterVec
-	scrapeResults   []prometheus.Metric
-	up              prometheus.Gauge
-	db              *sql.DB
-	logger          log.Logger
-}
-
-// getEnv returns the value of an environment variable, or returns the provided fallback value
-func getEnv(key, fallback string) string {
-	if value, ok := os.LookupEnv(key); ok {
-		return value
-	}
-	return fallback
-}
-
-func maskDsn(dsn string) string {
-	parts := strings.Split(dsn, "@")
-	if len(parts) > 1 {
-		maskedUrl := "***@" + parts[1]
-		return maskedUrl
-	}
-	return dsn
-}
-
-func connect(dsn string, logger log.Logger) *sql.DB {
-	level.Debug(logger).Log("msg", "Launching connection", "dsn", maskDsn(dsn))
-	db, err := sql.Open("oracle", dsn)
-	if err != nil {
-		level.Error(logger).Log("msg", "Error while connecting to", "dsn", dsn)
-		panic(err)
-	}
-	level.Debug(logger).Log("msg", "set max idle connections to", "value", *maxIdleConns)
-	db.SetMaxIdleConns(*maxIdleConns)
-	level.Debug(logger).Log("msg", "set max open connections to", "value", *maxOpenConns)
-	db.SetMaxOpenConns(*maxOpenConns)
-	level.Debug(logger).Log("msg", "Successfully connected to", "dsn", maskDsn(dsn))
-	return db
-}
-
-// NewExporter returns a new Oracle DB exporter for the provided DSN.
-func NewExporter(dsn string, logger log.Logger) *Exporter {
-	db := connect(dsn, logger)
-	return &Exporter{
-		dsn: dsn,
-		duration: prometheus.NewGauge(prometheus.GaugeOpts{
-			Namespace: namespace,
-			Subsystem: exporter,
-			Name:      "last_scrape_duration_seconds",
-			Help:      "Duration of the last scrape of metrics from Oracle DB.",
-		}),
-		totalScrapes: prometheus.NewCounter(prometheus.CounterOpts{
-			Namespace: namespace,
-			Subsystem: exporter,
-			Name:      "scrapes_total",
-			Help:      "Total number of times Oracle DB was scraped for metrics.",
-		}),
-		scrapeErrors: prometheus.NewCounterVec(prometheus.CounterOpts{
-			Namespace: namespace,
-			Subsystem: exporter,
-			Name:      "scrape_errors_total",
-			Help:      "Total number of times an error occurred scraping a Oracle database.",
-		}, []string{"collector"}),
-		error: prometheus.NewGauge(prometheus.GaugeOpts{
-			Namespace: namespace,
-			Subsystem: exporter,
-			Name:      "last_scrape_error",
-			Help:      "Whether the last scrape of metrics from Oracle DB resulted in an error (1 for error, 0 for success).",
-		}),
-		up: prometheus.NewGauge(prometheus.GaugeOpts{
-			Namespace: namespace,
-			Name:      "up",
-			Help:      "Whether the Oracle database server is up.",
-		}),
-		db:     db,
-		logger: logger,
-	}
-}
-
-// Describe describes all the metrics exported by the Oracle DB exporter.
-func (e *Exporter) Describe(ch chan<- *prometheus.Desc) {
-	// We cannot know in advance what metrics the exporter will generate
-	// So we use the poor man's describe method: Run a collect
-	// and send the descriptors of all the collected metrics. The problem
-	// here is that we need to connect to the Oracle DB. If it is currently
-	// unavailable, the descriptors will be incomplete. Since this is a
-	// stand-alone exporter and not used as a library within other code
-	// implementing additional metrics, the worst that can happen is that we
-	// don't detect inconsistent metrics created by this exporter
-	// itself. Also, a change in the monitored Oracle instance may change the
-	// exported metrics during the runtime of the exporter.
-
-	metricCh := make(chan prometheus.Metric)
-	doneCh := make(chan struct{})
-
-	go func() {
-		for m := range metricCh {
-			ch <- m.Desc()
-		}
-		close(doneCh)
-	}()
-
-	e.Collect(metricCh)
-	close(metricCh)
-	<-doneCh
-
-}
-
-// Collect implements prometheus.Collector.
-func (e *Exporter) Collect(ch chan<- prometheus.Metric) {
-	if *scrapeInterval == 0 { // if we are to scrape when the request is made
-		e.scrape(ch)
-	} else {
-		scrapeResults := e.scrapeResults // There is a risk that e.scrapeResults will be replaced while we traverse this look. This should mitigate that risk
-		for idx := range scrapeResults {
-			ch <- scrapeResults[idx]
-		}
-	}
-	ch <- e.duration
-	ch <- e.totalScrapes
-	ch <- e.error
-	e.scrapeErrors.Collect(ch)
-	ch <- e.up
-}
-
-func (e *Exporter) runScheduledScrapes() {
-	if *scrapeInterval == 0 {
-		return // Do nothing as scrapes will be done on Collect requests
-	}
-	ticker := time.NewTicker(*scrapeInterval)
-	defer ticker.Stop()
-	for {
-		metricCh := make(chan prometheus.Metric, 5)
-		go func() {
-			scrapeResults := []prometheus.Metric{}
-			for {
-				scrapeResult, more := <-metricCh
-				if more {
-					scrapeResults = append(scrapeResults, scrapeResult)
-				} else {
-					e.scrapeResults = scrapeResults
-					return
-				}
-			}
-		}()
-		e.scrape(metricCh)
-		close(metricCh)
-		<-ticker.C
-	}
-}
-
-func (e *Exporter) scrape(ch chan<- prometheus.Metric) {
-	e.totalScrapes.Inc()
-	var err error
-	defer func(begun time.Time) {
-		e.duration.Set(time.Since(begun).Seconds())
-		if err == nil {
-			e.error.Set(0)
-		} else {
-			e.error.Set(1)
-		}
-	}(time.Now())
-
-	if err = e.db.Ping(); err != nil {
-		if strings.Contains(err.Error(), "sql: database is closed") {
-			level.Info(e.logger).Log("msg", "Reconnecting to DB")
-			e.db = connect(e.dsn, e.logger)
-		}
-	}
-	if err = e.db.Ping(); err != nil {
-		level.Error(e.logger).Log("msg", "Error pinging oracle", "err", err)
-		//e.db.Close()
-		e.up.Set(0)
-		return
-	} else {
-		level.Debug(e.logger).Log("msg", "Successfully pinged Oracle database", "dsn", maskDsn(e.dsn))
-		e.up.Set(1)
-	}
-
-	if checkIfMetricsChanged(e.logger) {
-		reloadMetrics(e.logger)
-	}
-
-	wg := sync.WaitGroup{}
-
-	for _, metric := range metricsToScrap.Metric {
-		wg.Add(1)
-		metric := metric //https://golang.org/doc/faq#closures_and_goroutines
-
-		go func() {
-			defer wg.Done()
-
-			level.Debug(e.logger).Log("msg", "About to scrape metric")
-			level.Debug(e.logger).Log("metricsDesc", metric.MetricsDesc)
-			level.Debug(e.logger).Log("context", metric.Context)
-			level.Debug(e.logger).Log("metricsType", metric.MetricsType)
-			level.Debug(e.logger).Log("metricsBuckets", metric.MetricsBuckets) // , "(Ignored unless Histogram type)"
-			level.Debug(e.logger).Log("labels", metric.Labels)
-			level.Debug(e.logger).Log("fieldToAppend", metric.FieldToAppend)
-			level.Debug(e.logger).Log("ignoreZeroResult", metric.IgnoreZeroResult)
-			level.Debug(e.logger).Log("request", metric.Request)
-
-			if len(metric.Request) == 0 {
-				level.Error(e.logger).Log("msg", "Error scraping. Did you forget to define request in your toml file?", "metricsDesc", metric.MetricsDesc)
-				return
-			}
-
-			if len(metric.MetricsDesc) == 0 {
-				level.Error(e.logger).Log("msg", "Error scraping for query. Did you forget to define metricsdesc in your toml file?", "request", metric.Request)
-				return
-			}
-
-			for column, metricType := range metric.MetricsType {
-				if metricType == "histogram" {
-					_, ok := metric.MetricsBuckets[column]
-					if !ok {
-						level.Error(e.logger).Log("msg", "Unable to find MetricsBuckets configuration key for metric", "metric", column)
-						return
-					}
-				}
-			}
-
-			scrapeStart := time.Now()
-			if err = ScrapeMetric(e.db, ch, metric, e.logger); err != nil {
-				level.Error(e.logger).Log("msg", "Error scraping for", "context", metric.Context, "metricsDesc", metric.MetricsDesc, "since", time.Since(scrapeStart), "err", err)
-				e.scrapeErrors.WithLabelValues(metric.Context).Inc()
-			} else {
-				level.Debug(e.logger).Log("msg", "Successfully scraped metric", "context", metric.Context, "metricsDesc", metric.MetricsDesc, "since", time.Since(scrapeStart))
-			}
-		}()
-	}
-	wg.Wait()
-}
-
-func GetMetricType(metricType string, metricsType map[string]string) prometheus.ValueType {
-	var strToPromType = map[string]prometheus.ValueType{
-		"gauge":     prometheus.GaugeValue,
-		"counter":   prometheus.CounterValue,
-		"histogram": prometheus.UntypedValue,
-	}
-
-	strType, ok := metricsType[strings.ToLower(metricType)]
-	if !ok {
-		return prometheus.GaugeValue
-	}
-	valueType, ok := strToPromType[strings.ToLower(strType)]
-	if !ok {
-		panic(errors.New("Error while getting prometheus type " + strings.ToLower(strType)))
-	}
-	return valueType
-}
-
-// ScrapeMetric interface method to call ScrapeGenericValues using Metric struct values
-func ScrapeMetric(db *sql.DB, ch chan<- prometheus.Metric, metricDefinition Metric, logger log.Logger) error {
-	level.Debug(logger).Log("msg", "Calling function ScrapeGenericValues()")
-	return ScrapeGenericValues(db, ch, metricDefinition.Context, metricDefinition.Labels,
-		metricDefinition.MetricsDesc, metricDefinition.MetricsType, metricDefinition.MetricsBuckets,
-		metricDefinition.FieldToAppend, metricDefinition.IgnoreZeroResult,
-		metricDefinition.Request, logger)
-}
-
-// ScrapeGenericValues generic method for retrieving metrics.
-func ScrapeGenericValues(db *sql.DB, ch chan<- prometheus.Metric, context string, labels []string,
-	metricsDesc map[string]string, metricsType map[string]string, metricsBuckets map[string]map[string]string, fieldToAppend string, ignoreZeroResult bool, request string, logger log.Logger) error {
-	metricsCount := 0
-	genericParser := func(row map[string]string) error {
-		// Construct labels value
-		var labelsValues []string
-		for _, label := range labels {
-			labelsValues = append(labelsValues, row[label])
-		}
-		// Construct Prometheus values to sent back
-		for metric, metricHelp := range metricsDesc {
-			value, err := strconv.ParseFloat(strings.TrimSpace(row[metric]), 64)
-			// If not a float, skip current metric
-			if err != nil {
-				level.Error(logger).Log("msg", "Unable to convert current value to float", "metric", metric,
-					"metricHelp", metricHelp, "value", row[metric])
-				continue
-			}
-			level.Debug(logger).Log("msg", "Query result looks like", "value", value)
-			// If metric do not use a field content in metric's name
-			if strings.Compare(fieldToAppend, "") == 0 {
-				desc := prometheus.NewDesc(
-					prometheus.BuildFQName(namespace, context, metric),
-					metricHelp,
-					labels, nil,
-				)
-				if metricsType[strings.ToLower(metric)] == "histogram" {
-					count, err := strconv.ParseUint(strings.TrimSpace(row["count"]), 10, 64)
-					if err != nil {
-						level.Error(logger).Log("msg", "Unable to convert count value to int", "metric", metric,
-							"metricHelp", metricHelp, "value", row["count"])
-						continue
-					}
-					buckets := make(map[float64]uint64)
-					for field, le := range metricsBuckets[metric] {
-						lelimit, err := strconv.ParseFloat(strings.TrimSpace(le), 64)
-						if err != nil {
-							level.Error(logger).Log("msg", "Unable to convert bucket limit value to float", "metric", metric,
-								"metricHelp", metricHelp, ",bucketlimit", le)
-							continue
-						}
-						counter, err := strconv.ParseUint(strings.TrimSpace(row[field]), 10, 64)
-						if err != nil {
-							level.Error(logger).Log("msg", "Unable to convert value to int", "field", field, "metric", metric,
-								"metricHelp", metricHelp, "value", row[field])
-							continue
-						}
-						buckets[lelimit] = counter
-					}
-					ch <- prometheus.MustNewConstHistogram(desc, count, value, buckets, labelsValues...)
-				} else {
-					ch <- prometheus.MustNewConstMetric(desc, GetMetricType(metric, metricsType), value, labelsValues...)
-				}
-				// If no labels, use metric name
-			} else {
-				desc := prometheus.NewDesc(
-					prometheus.BuildFQName(namespace, context, cleanName(row[fieldToAppend])),
-					metricHelp,
-					nil, nil,
-				)
-				if metricsType[strings.ToLower(metric)] == "histogram" {
-					count, err := strconv.ParseUint(strings.TrimSpace(row["count"]), 10, 64)
-					if err != nil {
-						level.Error(logger).Log("msg", "Unable to convert count value to int", "metric", metric,
-							"metricHelp", metricHelp, "value", row["count"])
-						continue
-					}
-					buckets := make(map[float64]uint64)
-					for field, le := range metricsBuckets[metric] {
-						lelimit, err := strconv.ParseFloat(strings.TrimSpace(le), 64)
-						if err != nil {
-							level.Error(logger).Log("msg", "Unable to convert bucket limit value to float", "metric", metric,
-								"metricHelp", metricHelp, ",bucketlimit", le)
-							continue
-						}
-						counter, err := strconv.ParseUint(strings.TrimSpace(row[field]), 10, 64)
-						if err != nil {
-							level.Error(logger).Log("msg", "Unable to convert value to int", "field", field, "metric", metric,
-								"metricHelp", metricHelp, "value", row[field])
-							continue
-						}
-						buckets[lelimit] = counter
-					}
-					ch <- prometheus.MustNewConstHistogram(desc, count, value, buckets)
-				} else {
-					ch <- prometheus.MustNewConstMetric(desc, GetMetricType(metric, metricsType), value)
-				}
-			}
-			metricsCount++
-		}
-		return nil
-	}
-	level.Debug(logger).Log("msg", "Calling function GeneratePrometheusMetrics()")
-	err := GeneratePrometheusMetrics(db, genericParser, request, logger)
-	level.Debug(logger).Log("msg", "ScrapeGenericValues()", "metricsCount", metricsCount)
-	if err != nil {
-		return err
-	}
-	if !ignoreZeroResult && metricsCount == 0 {
-		return errors.New("No metrics found while parsing")
-	}
-	return err
-}
-
-// GeneratePrometheusMetrics inspired by https://kylewbanks.com/blog/query-result-to-map-in-golang
-// Parse SQL result and call parsing function to each row
-func GeneratePrometheusMetrics(db *sql.DB, parse func(row map[string]string) error, query string, logger log.Logger) error {
-
-	// Add a timeout
-	timeout, err := strconv.Atoi(*queryTimeout)
-	if err != nil {
-		level.Error(logger).Log("msg", "error while converting timeout option", "err", err)
-		panic(err)
-	}
-	ctx, cancel := context.WithTimeout(context.Background(), time.Duration(timeout)*time.Second)
-	defer cancel()
-	rows, err := db.QueryContext(ctx, query)
-
-	if ctx.Err() == context.DeadlineExceeded {
-		return errors.New("Oracle query timed out")
-	}
-
-	if err != nil {
-		return err
-	}
-	cols, err := rows.Columns()
-	defer rows.Close()
-
-	for rows.Next() {
-		// Create a slice of interface{}'s to represent each column,
-		// and a second slice to contain pointers to each item in the columns slice.
-		columns := make([]interface{}, len(cols))
-		columnPointers := make([]interface{}, len(cols))
-		for i := range columns {
-			columnPointers[i] = &columns[i]
-		}
-
-		// Scan the result into the column pointers...
-		if err := rows.Scan(columnPointers...); err != nil {
-			return err
-		}
-=======
 func main() {
 	promLogConfig := &promlog.Config{}
 	flag.AddFlags(kingpin.CommandLine, promLogConfig)
@@ -504,7 +44,6 @@
 	kingpin.Parse()
 	logger := promlog.New(promLogConfig)
 	dsn := os.Getenv("DATA_SOURCE_NAME")
->>>>>>> d0fbef97
 
 	config := &collector.Config{
 		DSN:           dsn,
